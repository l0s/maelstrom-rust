[package]
name = "maelstrom-rust"
version = "0.1.0"
edition = "2021"

# See more keys and their definitions at https://doc.rust-lang.org/cargo/reference/manifest.html

[dependencies]
<<<<<<< HEAD
serde = { version = "1.0.136", features = ["derive"] }
serde_json = "1.0.80"
=======
serde = { version = "1.0.137", features = ["derive"] }
serde_json = "1.0.79"
>>>>>>> edb2b9f1
serde_with = "1.13.0"
threadpool = "1.8.1"

[[bin]]
name = "echo"
path = "src/echo.rs"

[[bin]]
name = "broadcast"
path = "src/broadcast.rs"<|MERGE_RESOLUTION|>--- conflicted
+++ resolved
@@ -6,13 +6,8 @@
 # See more keys and their definitions at https://doc.rust-lang.org/cargo/reference/manifest.html
 
 [dependencies]
-<<<<<<< HEAD
-serde = { version = "1.0.136", features = ["derive"] }
+serde = { version = "1.0.137", features = ["derive"] }
 serde_json = "1.0.80"
-=======
-serde = { version = "1.0.137", features = ["derive"] }
-serde_json = "1.0.79"
->>>>>>> edb2b9f1
 serde_with = "1.13.0"
 threadpool = "1.8.1"
 
